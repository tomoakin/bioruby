#
# = bio/db/fastq.rb - FASTQ format parser class
#
# Copyright::  Copyright (C) 2009
#              Naohisa Goto <ng@bioruby.org>
# License::    The Ruby License
#
# == Description
# 
# FASTQ format parser class.
#
# Be careful that it is for the fastQ format, not for the fastA format.
#
# == Examples
#
# See documents of Bio::Fastq class.
#
# == References
#
# * FASTQ format specification
#   http://maq.sourceforge.net/fastq.shtml
#

require "strscan"
require "singleton"

require 'bio/sequence'
require 'bio/io/flatfile'

module Bio

# Bio::Fastq is a parser for FASTQ format.
#
class Fastq

  # Bio::Fastq::FormatData is a data class to store Fastq format parameters
  # and quality calculation methods.
  # Bio::Fastq internal use only. 
  class FormatData

    # Format name. Should be redefined in subclass.
    NAME = nil

    # Offset. Should be redefined in subclass.
    OFFSET = nil

    # Range of score. Should be redefined in subclass.
    # The range must not exclude end value, i.e. it must be X..Y,
    # and must not be X...Y.
    SCORE_RANGE = nil

    def initialize
      @name = self.class::NAME
      @symbol = @name.gsub(/\-/, '_').to_sym
      @offset = self.class::OFFSET
      @score_range = self.class::SCORE_RANGE
    end

    # Format name
    attr_reader :name

    # Format name symbol.
    # Note that "-" in the format name is substituted to "_" because
    # "-" in a symbol is relatively difficult to handle.
    attr_reader :symbol

    # Offset when converting a score to a character
    attr_reader :offset

    # Allowed range of a score value
    attr_reader :score_range

    # Type of quality scores. Maybe one of :phred or :solexa.
    attr_reader :quality_score_type if false # for RDoc

    # Converts quality string to scores.
    # No overflow/underflow checks will be performed.
    # ---
    # *Arguments*:
    # * (required) _c_: (String) quality string
    # *Returns*:: (Array containing Integer) score values
    def str2scores(str)
      a = str.unpack('C*')
      a.collect! { |i| i - @offset }
      a
    end

    # Converts scores to a string.
    # Overflow/underflow checks will be performed. 
    # If a block is given, when overflow/underflow detected,
    # the score value is passed to the block, and uses returned value
    # as the score. If no blocks, silently truncated.
    #
    # ---
    # *Arguments*:
    # * (required) _a_: (Array containing Integer) score values
    # *Returns*:: (String) quality string
    def scores2str(a)
      if block_given? then
        tmp = a.collect do |i|
          i = yield(i) unless @score_range.include?(i)
          i + @offset
        end
      else
        min = @score_range.begin
        max = @score_range.end
        tmp = a.collect do |i|
          if i < min then
            i = min
          elsif i > max then
            i = max
          end
          i + @offset
        end
      end
      tmp.pack('C*')
    end

    # Format information for "fastq-sanger".
    # Bio::Fastq internal use only.
    class FASTQ_SANGER < FormatData
      include Singleton

      include Bio::Sequence::QualityScore::Phred

      # format name
      NAME = 'fastq-sanger'.freeze
      # offset 
      OFFSET = 33
      # score range
      SCORE_RANGE = 0..93

    end #class FASTQ_SANGER

    # Format information for "fastq-solexa"
    # Bio::Fastq internal use only.
    class FASTQ_SOLEXA < FormatData
      include Singleton

      include Bio::Sequence::QualityScore::Solexa

      # format name
      NAME = 'fastq-solexa'.freeze
      # offset 
      OFFSET = 64
      # score range
      SCORE_RANGE = (-5)..62

    end #class FASTQ_SOLEXA

    # Format information for "fastq-illumina"
    # Bio::Fastq internal use only.
    class FASTQ_ILLUMINA < FormatData
      include Singleton

      include Bio::Sequence::QualityScore::Phred

      # format name
      NAME = 'fastq-illumina'.freeze
      # offset 
      OFFSET = 64
      # score range
      SCORE_RANGE = 0..62

    end #class FASTQ_ILLUMINA

  end #class FormatData


  # Available format names.
  FormatNames = {
    "fastq-sanger"   => FormatData::FASTQ_SANGER,
    "fastq-solexa"   => FormatData::FASTQ_SOLEXA,
    "fastq-illumina" => FormatData::FASTQ_ILLUMINA
  }.freeze

  # Available format name symbols.
  Formats = {
    :fastq_sanger   => FormatData::FASTQ_SANGER,
    :fastq_solexa   => FormatData::FASTQ_SOLEXA,
    :fastq_illumina => FormatData::FASTQ_ILLUMINA
  }.freeze

  # Default format name
  DefaultFormatName = 'fastq-sanger'.freeze

  # Splitter for Bio::FlatFile
  FLATFILE_SPLITTER = Bio::FlatFile::Splitter::LineOriented


  # Basic exception class of all Bio::Fastq::Error:XXXX.
  # Bio::Fastq internal use only.
  class Error < RuntimeError

    private
    # default error message for this exception
    def default_message(i)
      "FASTQ error #{i}"
    end

    # Creates a new object.
    # If error message is not given, default error message is stored.
    # If error message is a Integer value, it is treated as the
    # position inside the sequence or the quality, and default
    # error message including the position is stored.
    # ---
    # *Arguments*:
    # * (optional) <em>error_message</em>: error message (see above)
    def initialize(error_message = nil)
      if !error_message or error_message.kind_of?(Integer) then
        error_message = default_message(error_message)
      end
      super(error_message)
    end

    # Error::No_atmark  -- the first identifier does not begin with "@"
    class No_atmark < Error
      private
      # default error message for this exception
      def default_message(i)
        'the first identifier does not begin with "@"'
      end
    end

    # Error::No_ids     -- sequence identifier not found
    class No_ids < Error
      private
      # default error message for this exception
      def default_message(i)
        'sequence identifier not found'
      end
    end

    # Error::Diff_ids   -- the identifier in the two lines are different
    class Diff_ids < Error
      private
      # default error message for this exception
      def default_message(i)
        'the identifier in the two lines are different'
      end
    end

    # Error::Long_qual  -- length of quality is longer than the sequence
    class Long_qual < Error
      private
      # default error message for this exception
      def default_message(i)
        'length of quality is longer than the sequence'
      end
    end

    # Error::Short_qual -- length of quality is shorter than the sequence
    class Short_qual < Error
      private
      # default error message for this exception
      def default_message(i)
        'length of quality is shorter than the sequence'
      end
    end

    # Error::No_qual    -- no quality characters found
    class No_qual < Error
      private
      # default error message for this exception
      def default_message(i)
        'no quality characters found'
      end
    end

    # Error::No_seq     -- no sequence found
    class No_seq < Error
      private
      # default error message for this exception
      def default_message(i)
        'no sequence found'
      end
    end

    # Error::Qual_char  -- invalid character in the quality
    class Qual_char < Error
      private
      # default error message for this exception
      def default_message(i)
        pos = i ? " at [#{i}]" : ''
        "invalid character in the quality#{pos}"
      end
    end

    # Error::Seq_char   -- invalid character in the sequence
    class Seq_char < Error
      private
      # default error message for this exception
      def default_message(i)
        pos = i ? " at [#{i}]" : ''
        "invalid character in the sequence#{pos}"
      end
    end

    # Error::Qual_range -- quality score value out of range
    class Qual_range < Error
      private
      # default error message for this exception
      def default_message(i)
        pos = i ? " at [#{i}]" : ''
        "quality score value out of range#{pos}"
      end
    end

    # Error::Skipped_unformatted_lines -- the parser skipped unformatted
    # lines that could not be recognized as FASTQ format
    class Skipped_unformatted_lines < Error
      private
      # default error message for this exception
      def default_message(i)
        "the parser skipped unformatted lines that could not be recognized as FASTQ format"
      end
    end
  end #class Error

  # Adds a header line if the header data is not yet given and
  # the given line is suitable for header.
  # Returns self if adding header line is succeeded.
  # Otherwise, returns false (the line is not added).
  def add_header_line(line)
    @header ||= ""
    if line[0,1] == "@" then
      false
    else
      @header.concat line
      self
    end
  end

  # misc lines before the entry (String or nil)
  attr_reader :header

  # Adds a line to the entry if the given line is regarded as
  # a part of the current entry.
  def add_line(line)
    line = line.chomp
    if !defined? @definition then
      if line[0, 1] == "@" then
        @definition = line[1..-1]
      else
        @definition = line
        @parse_errors ||= []
        @parse_errors.push Error::No_atmark.new
      end
      return self
    end
    if defined? @definition2 then
      @quality_string ||= ''
      if line[0, 1] == "@" and
          @quality_string.size >= @sequence_string.size then
        return false
      else
        @quality_string.concat line
        return self
      end
    else
      @sequence_string ||= ''
      if line[0, 1] == '+' then
        @definition2 = line[1..-1]
      else
        @sequence_string.concat line
      end
      return self
    end
    raise "Bug: should not reach here!"
  end

  # entry_overrun
  attr_reader :entry_overrun

  # Creates a new Fastq object from formatted text string.
  #
  # The format of quality scores should be specified later
  # by using <tt>format=</tt> method.
  #
  # ---
  # *Arguments*:
  # * _str_: Formatted string (String)
  def initialize(str = nil)
    return unless str
    sc = StringScanner.new(str)
    while !sc.eos? and line = sc.scan(/.*(?:\n|\r|\r\n)?/)
      unless add_header_line(line) then
        sc.unscan
        break
      end
    end
    while !sc.eos? and line = sc.scan(/.*(?:\n|\r|\r\n)?/)
      unless add_line(line) then
        sc.unscan
        break
      end
    end
    @entry_overrun = sc.rest
  end

  # definition; ID line (begins with @)
  attr_reader :definition

  # quality as a string
  attr_reader :quality_string

  # raw sequence data as a String object
  attr_reader :sequence_string

<<<<<<< HEAD
  # returns the fastq entry in a four line string
  # without line wrapping of the sequence and quality string, 
  # irrespective of the original format wrapping.
  # otherwise the returned entry should be identical to the original.
  # http://nar.oxfordjournals.org/content/38/6/1767.full
  def to_s
    "@#{@definition}\n#{@sequence_string}\n+#{@definition2}\n#{@quality_string}\n"
=======
  # Returns Fastq formatted string constructed from instance variables.
  # The string will always be consisted of four lines without wrapping of
  # the sequence and quality string, and the third-line is always only
  # contains "+". This may be different from initial entry.
  #
  # Note that use of the method may be inefficient and may lose performance
  # because new string object is created every time it is called.
  # For showing an entry as-is, consider using Bio::FlatFile#entry_raw.
  # For output with various options, use Bio::Sequence#output(:fastq).
  #
  def to_s
    "@#{@definition}\n#{@sequence_string}\n+\n#{@quality_string}\n"
>>>>>>> 3c5c1cc2
  end

  # returns Bio::Sequence::NA
  def naseq
    unless defined? @naseq then
      @naseq = Bio::Sequence::NA.new(@sequence_string)
    end
    @naseq
  end

  # length of naseq
  def nalen
    naseq.length
  end

  # returns Bio::Sequence::Generic
  def seq
    unless defined? @seq then
      @seq = Bio::Sequence::Generic.new(@sequence_string)
    end
    @seq
  end

  # Identifier of the entry. Normally, the first word of the ID line.
  def entry_id
    unless defined? @entry_id then
      eid = @definition.strip.split(/\s+/)[0] || @definition
      @entry_id = eid
    end
    @entry_id
  end

  # (private) reset internal state
  def reset_state
    if defined? @quality_scores then
      remove_instance_variable(:@quality_scores)
    end
    if defined? @error_probabilities then
      remove_instance_variable(:@error_probabilities)
    end
  end
  private :reset_state

  # Specify the format. If the format is not found, raises RuntimeError.
  #
  # Available formats are:
  #   "fastq-sanger" or :fastq_sanger
  #   "fastq-solexa" or :fastq_solexa
  #   "fastq-illumina" or :fastq_illumina
  # 
  # ---
  # *Arguments*:
  # * (required) _name_: format name (String or Symbol).
  # *Returns*:: (String) format name
  def format=(name)
    if name then
      f = FormatNames[name] || Formats[name]
      if f then
        reset_state
        @format = f.instance
        self.format
      else
        raise "unknown format"
      end
    else
      reset_state
      nil
    end
  end

  # Format name.
  # One of "fastq-sanger", "fastq-solexa", "fastq-illumina",
  # or nil (when not specified).
  # ---
  # *Returns*:: (String or nil) format name
  def format
    @format ? @format.name : nil
  end


  # The meaning of the quality scores.
  # It may be one of :phred, :solexa, or nil.
  def quality_score_type
    self.format ||= self.class::DefaultFormatName
    @format.quality_score_type
  end

  # Quality score for each base.
  # For "fastq-sanger" or "fastq-illumina", it is PHRED score.
  # For "fastq-solexa", it is Solexa score.
  #
  # ---
  # *Returns*:: (Array containing Integer) quality score values
  def quality_scores
    unless defined? @quality_scores then
      self.format ||= self.class::DefaultFormatName
      s = @format.str2scores(@quality_string)
      @quality_scores = s
    end
    @quality_scores
  end

  alias qualities quality_scores

  # Estimated probability of error for each base.
  # ---
  # *Returns*:: (Array containing Float) error probability values
  def error_probabilities
    unless defined? @error_probabilities then
      self.format ||= self.class::DefaultFormatName
      a = @format.q2p(self.quality_scores)
      @error_probabilities = a
    end
    @error_probabilities
  end

  # Format validation.
  #
  # If an array is given as the argument, when errors are found,
  # error objects are pushed to the array.
  # Currently, following errors may be added to the array.
  # (All errors are under the Bio::Fastq namespace, for example,
  # Bio::Fastq::Error::Diff_ids).
  #
  # Error::Diff_ids   -- the identifier in the two lines are different
  # Error::Long_qual  -- length of quality is longer than the sequence
  # Error::Short_qual -- length of quality is shorter than the sequence
  # Error::No_qual    -- no quality characters found
  # Error::No_seq     -- no sequence found
  # Error::Qual_char  -- invalid character in the quality
  # Error::Seq_char   -- invalid character in the sequence
  # Error::Qual_range -- quality score value out of range
  # Error::No_ids     -- sequence identifier not found
  # Error::No_atmark  -- the first identifier does not begin with "@"
  # Error::Skipped_unformatted_lines -- the parser skipped unformatted lines that could not be recognized as FASTQ format
  #
  # ---
  # *Arguments*:
  # * (optional) _errors_: (Array or nil) an array for pushing error messages. The array should be empty.
  # *Returns*:: true:no error, false: containing error.
  def validate_format(errors = nil)
    err = []

    # if header exists, the format might be broken.
    if defined? @header and @header and !@header.strip.empty? then
      err.push Error::Skipped_unformatted_lines.new
    end

    # if parse errors exist, adding them
    if defined? @parse_errors and @parse_errors then
      err.concat @parse_errors
    end

    # check if identifier exists, and identifier matches
    if !defined?(@definition) or !@definition then
      err.push Error::No_ids.new
    elsif defined?(@definition2) and
        !@definition2.to_s.empty? and
        @definition != @definition2 then
      err.push Error::Diff_ids.new
    end

    # check if sequence exists
    has_seq  = true
    if !defined?(@sequence_string) or !@sequence_string then
      err.push Error::No_seq.new
      has_seq = false
    end

    # check if quality exists
    has_qual = true
    if !defined?(@quality_string) or !@quality_string then
      err.push Error::No_qual.new
      has_qual = false
    end

    # sequence and quality length check
    if has_seq and has_qual then
      slen = @sequence_string.length
      qlen = @quality_string.length
      if slen > qlen then
        err.push Error::Short_qual.new
      elsif qlen > slen then
        err.push Error::Long_qual.new
      end
    end

    # sequence character check
    if has_seq then
      sc = StringScanner.new(@sequence_string)
      while sc.scan_until(/[ \x00-\x1f\x7f-\xff]/n)
        err.push Error::Seq_char.new(sc.pos - sc.matched_size)
      end
    end

    # sequence character check
    if has_qual then
      fmt = if defined?(@format) and @format then
              @format.name
            else
              nil
            end
      re = case fmt
           when 'fastq-sanger'
             /[^\x21-\x7e]/n
           when 'fastq-solexa'
             /[^\x3b-\x7e]/n
           when 'fastq-illumina'
             /[^\x40-\x7e]/n
           else
             /[ \x00-\x1f\x7f-\xff]/n
           end
      sc = StringScanner.new(@quality_string)
      while sc.scan_until(re)
        err.push Error::Qual_char.new(sc.pos - sc.matched_size)
      end
    end

    # if "errors" is given, set errors
    errors.concat err if errors
    # returns true if no error; otherwise, returns false
    err.empty? ? true : false
  end

  # Returns sequence as a Bio::Sequence object.
  #
  # Note: If you modify the returned Bio::Sequence object,
  # the sequence or definition in this Fastq object
  # might also be changed (but not always be changed)
  # because of efficiency.
  # 
  def to_biosequence
    Bio::Sequence.adapter(self, Bio::Sequence::Adapter::Fastq)
  end

  # Masks low quality sequence regions.
  # For each sequence position, if the quality score is smaller than
  # the threshold, the sequence in the position is replaced with
  # <em>mask_char</em>.
  #
  # Note: This method does not care quality_score_type.
  # ---
  # *Arguments*:
  # * (required) <em>threshold</em> : (Numeric) threshold
  # * (optional) <em>mask_char</em> : (String) character used for masking
  # *Returns*:: Bio::Sequence object
  def mask(threshold, mask_char = 'n')
    to_biosequence.mask_with_quality_score(threshold, mask_char)
  end

end #class Fastq

end #module Bio<|MERGE_RESOLUTION|>--- conflicted
+++ resolved
@@ -407,15 +407,6 @@
   # raw sequence data as a String object
   attr_reader :sequence_string
 
-<<<<<<< HEAD
-  # returns the fastq entry in a four line string
-  # without line wrapping of the sequence and quality string, 
-  # irrespective of the original format wrapping.
-  # otherwise the returned entry should be identical to the original.
-  # http://nar.oxfordjournals.org/content/38/6/1767.full
-  def to_s
-    "@#{@definition}\n#{@sequence_string}\n+#{@definition2}\n#{@quality_string}\n"
-=======
   # Returns Fastq formatted string constructed from instance variables.
   # The string will always be consisted of four lines without wrapping of
   # the sequence and quality string, and the third-line is always only
@@ -428,7 +419,6 @@
   #
   def to_s
     "@#{@definition}\n#{@sequence_string}\n+\n#{@quality_string}\n"
->>>>>>> 3c5c1cc2
   end
 
   # returns Bio::Sequence::NA
