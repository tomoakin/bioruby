#
# = bio/db/embl/sptr.rb - UniProt/SwissProt and TrEMBL database class
# 
# Copyright::   Copyright (C) 2001-2006  Mitsuteru C. Nakao <n@bioruby.org>
# License::     The Ruby License
#
<<<<<<< HEAD
# $Id: sptr.rb,v 1.37 2008/04/18 15:40:36 ngoto Exp $
=======
# $Id: sptr.rb,v 1.36.2.1 2008/04/24 13:49:42 ngoto Exp $
>>>>>>> 9256ce8e
#
# == Description
# 
# Shared methods for UniProtKB/SwissProt and TrEMBL classes.
#
# See the SWISS-PROT document file SPECLIST.TXT or UniProtKB/SwissProt 
# user manual.
# 
# == Examples
#
#   str = File.read("p53_human.swiss")
#   obj = Bio::SPTR.new(str)
#   obj.entry_id #=> "P53_HUMAN"
# 
# == References
# 
# * Swiss-Prot Protein knowledgebase. TrEMBL Computer-annotated supplement 
#   to Swiss-Prot	
#   http://au.expasy.org/sprot/
#
# * UniProt
#   http://uniprot.org/
#
# * The UniProtKB/SwissProt/TrEMBL User Manual
#   http://www.expasy.org/sprot/userman.html
#


require 'bio/db'
require 'bio/db/embl/common'

module Bio

# Parser class for UniProtKB/SwissProt and TrEMBL database entry.
class SPTR < EMBLDB
  include Bio::EMBLDB::Common
    
  @@entry_regrexp = /[A-Z0-9]{1,4}_[A-Z0-9]{1,5}/
  @@data_class = ["STANDARD", "PRELIMINARY"]

  # returns a Hash of the ID line.
  #
  # returns a content (Int or String) of the ID line by a given key.
  # Hash keys: ['ENTRY_NAME', 'DATA_CLASS', 'MODECULE_TYPE', 'SEQUENCE_LENGTH']
  #
  # === ID Line
  #   ID   P53_HUMAN      STANDARD;      PRT;   393 AA.
  #   #"ID  #{ENTRY_NAME} #{DATA_CLASS}; #{MOLECULE_TYPE}; #{SEQUENCE_LENGTH}."
  #
  # === Examples
  #   obj.id_line  #=> {"ENTRY_NAME"=>"P53_HUMAN", "DATA_CLASS"=>"STANDARD", 
  #                     "SEQUENCE_LENGTH"=>393, "MOLECULE_TYPE"=>"PRT"}
  #
  #   obj.id_line('ENTRY_NAME') #=> "P53_HUMAN"
  #
  def id_line(key = nil)
    return id_line[key] if key
    return @data['ID'] if @data['ID']

    part = @orig['ID'].split(/ +/)         
    @data['ID'] = {
      'ENTRY_NAME'      => part[1],
      'DATA_CLASS'      => part[2].sub(/;/,''),
      'MOLECULE_TYPE'   => part[3].sub(/;/,''),
      'SEQUENCE_LENGTH' => part[4].to_i 
    }
  end


  # returns a ENTRY_NAME in the ID line. 
  #
  def entry_id
    id_line('ENTRY_NAME')
  end
  alias entry_name entry_id
  alias entry entry_id


  # returns a MOLECULE_TYPE in the ID line.
  #
  # A short-cut for Bio::SPTR#id_line('MOLECULE_TYPE').
  def molecule
    id_line('MOLECULE_TYPE')
  end
  alias molecule_type molecule


  # returns a SEQUENCE_LENGTH in the ID line.
  # 
  # A short-cut for Bio::SPTR#id_line('SEQUENCE_LENGHT').
  def sequence_length
    id_line('SEQUENCE_LENGTH')
  end
  alias aalen sequence_length


  # Bio::EMBLDB::Common#ac  -> ary
  #                  #accessions  -> ary
  #                  #accession  -> String (accessions.first)
  @@ac_regrexp = /[OPQ][0-9][A-Z0-9]{3}[0-9]/ 



  # returns a Hash of information in the DT lines.
  #  hash keys: 
  #    ['created', 'sequence', 'annotation']
  #  also Symbols acceptable (ASAP):
  #    [:created, :sequence, :annotation]
  #
  # returns a String of information in the DT lines by a given key..
  #
  # === DT Line; date (3/entry)
  #   DT DD-MMM-YYY (rel. NN, Created)
  #   DT DD-MMM-YYY (rel. NN, Last sequence update)
  #   DT DD-MMM-YYY (rel. NN, Last annotation update)
  def dt(key = nil)
    return dt[key] if key
    return @data['DT'] if @data['DT']

    part = self.get('DT').split(/\n/)
    @data['DT'] = {
      'created'    => part[0].sub(/\w{2}   /,'').strip,
      'sequence'   => part[1].sub(/\w{2}   /,'').strip,
      'annotation' => part[2].sub(/\w{2}   /,'').strip
    }
  end


  # returns the proposed official name of the protein.
  # 
  # === DE Line; description (>=1)
  #  "DE #{OFFICIAL_NAME} (#{SYNONYM})"
  #  "DE #{OFFICIAL_NAME} (#{SYNONYM}) [CONTEINS: #1; #2]."
  #  OFFICIAL_NAME  1/entry
  #  SYNONYM        >=0
  #  CONTEINS       >=0
  def protein_name
    name = ""
    if de_line = fetch('DE') then
      str = de_line[/^[^\[]*/] # everything preceding the first [ (the "contains" part)
      name = str[/^[^(]*/].strip
      name << ' (Fragment)' if str =~ /fragment/i
    end
    return name
  end


  # returns an array of synonyms (unofficial names).
  #
  # synonyms are each placed in () following the official name on the DE line.
  def synonyms
    ary = Array.new
    if de_line = fetch('DE') then
      line = de_line.sub(/\[.*\]/,'') # ignore stuff between [ and ].  That's the "contains" part
      line.scan(/\([^)]+/) do |synonym| 
        unless synonym =~ /fragment/i then 
          ary << synonym[1..-1].strip # index to remove the leading (  
        end
      end
    end
    return ary
  end


  # returns gene names in the GN line.
  #
  # New UniProt/SwissProt format:
  # * Bio::SPTR#gn -> [ <gene record>* ]
  # where <gene record> is:
  #                    { :name => '...', 
  #                      :synonyms => [ 's1', 's2', ... ],
  #                      :loci   => [ 'l1', 'l2', ... ],
  #                      :orfs     => [ 'o1', 'o2', ... ] 
  #                    }
  #
  # Old format:
  # * Bio::SPTR#gn -> Array      # AND 
  # * Bio::SPTR#gn[0] -> Array   # OR
  #
  # === GN Line: Gene name(s) (>=0, optional)
  def gn
    unless @data['GN']
      case fetch('GN')
      when /Name=/,/ORFNames=/
        @data['GN'] = gn_uniprot_parser
      else
        @data['GN'] = gn_old_parser
      end
    end
    @data['GN']
  end


  # returns contents in the old style GN line.
  # === GN Line: Gene name(s) (>=0, optional)
  #  GN   HNS OR DRDX OR OSMZ OR BGLY.
  #  GN   CECA1 AND CECA2.
  #  GN   CECA1 AND (HOGE OR FUGA).
  #
  #  GN NAME1 [(AND|OR) NAME]+.
  #
  # Bio::SPTR#gn -> Array      # AND 
  #          #gn[0] -> Array   # OR
  #          #gene_names -> Array
  def gn_old_parser
    names = Array.new
    if get('GN').size > 0
      names = fetch('GN').sub(/\.$/,'').split(/ AND /)
      names.map! { |synonyms|
        synonyms = synonyms.gsub(/\(|\)/,'').split(/ OR /).map { |e|
          e.strip 
        }
      }
    end
    @data['GN'] = names
  end
  private :gn_old_parser

  # returns contents in the structured GN line.
  # The new format of the GN line is:
  #  GN   Name=; Synonyms=[, ...]; OrderedLocusNames=[, ...];
  #  GN   ORFNames=[, ...];
  #
  # * Bio::SPTR#gn -> [ <gene record>* ]
  # where <gene record> is:
  #                    { :name => '...', 
  #                      :synonyms => [ 's1', 's2', ... ],
  #                      :loci   => [ 'l1', 'l2', ... ],
  #                      :orfs     => [ 'o1', 'o2', ... ] 
  #                    }
  def gn_uniprot_parser
    @data['GN'] = Array.new
    gn_line = fetch('GN').strip
    records = gn_line.split(/\s*and\s*/)
    records.each do |record|
      gene_hash = {:name => '', :synonyms => [], :loci => [], :orfs => []}
      record.each(';') do |element|
        case element
        when /Name=/ then
          gene_hash[:name] = $'[0..-2]
        when /Synonyms=/ then
          gene_hash[:synonyms] = $'[0..-2].split(/\s*,\s*/)
        when /OrderedLocusNames=/ then
          gene_hash[:loci] = $'[0..-2].split(/\s*,\s*/)
        when /ORFNames=/ then
          gene_hash[:orfs] = $'[0..-2].split(/\s*,\s*/)
        end
      end
      @data['GN'] << gene_hash
    end
    return @data['GN']
  end
  private :gn_uniprot_parser


  # returns a Array of gene names in the GN line.
  def gene_names
    gn # set @data['GN'] if it hasn't been already done
    if @data['GN'].first.class == Hash then
      @data['GN'].collect { |element| element[:name] }
    else
      @data['GN'].first
    end
  end


  # returns a String of the first gene name in the GN line.
  def gene_name
    gene_names.first
  end


  # returns a Array of Hashs or a String of the OS line when a key given.
  # * Bio::EMBLDB#os  -> Array
  #  [{'name' => '(Human)', 'os' => 'Homo sapiens'}, 
  #   {'name' => '(Rat)', 'os' => 'Rattus norveticus'}]
  # * Bio::EPTR#os[0] -> Hash 
  #  {'name' => "(Human)", 'os' => 'Homo sapiens'}
  # * Bio::SPTR#os[0]['name'] -> "(Human)"
  # * Bio::EPTR#os(0) -> "Homo sapiens (Human)"
  # 
  # === OS Line; organism species (>=1)
  #  OS   Genus species (name).
  #  OS   Genus species (name0) (name1).
  #  OS   Genus species (name0) (name1).
  #  OS   Genus species (name0), G s0 (name0), and G s (name0) (name1).
  #  OS   Homo sapiens (Human), and Rarrus norveticus (Rat)
  #  OS   Hippotis sp. Clark and Watts 825.
  #  OS   unknown cyperaceous sp.
  def os(num = nil)
    unless @data['OS']
      os = Array.new
      fetch('OS').split(/, and|, /).each do |tmp|
        if tmp =~ /(\w+ *[\w\d \:\'\+\-\.]+[\w\d\.])/
          org = $1
          tmp =~ /(\(.+\))/ 
          os.push({'name' => $1, 'os' => org})
        else
          raise "Error: OS Line. #{$!}\n#{fetch('OS')}\n"
        end
      end
      @data['OS'] = os
    end

    if num
      # EX. "Trifolium repens (white clover)"
      return "#{@data['OS'][num]['os']} #{@data['OS'][num]['name']}"
    else
      return @data['OS']
    end
  end
  

  # Bio::EMBLDB::Common#og -> Array
  # OG Line; organella (0 or 1/entry)
  # ["MITOCHONDRION", "CHLOROPLAST", "Cyanelle", "Plasmid"]
  #  or a plasmid name (e.g. "Plasmid pBR322").  


  # Bio::EMBLDB::Common#oc -> Array
  # OC Line; organism classification (>=1)
  # "OC   Eukaryota; Alveolata; Apicomplexa; Piroplasmida; Theileriidae;"
  # "OC   Theileria."



  # returns a Hash of oraganism taxonomy cross-references.
  # * Bio::SPTR#ox -> Hash
  #    {'NCBI_TaxID' => ['1234','2345','3456','4567'], ...}
  #
  # === OX Line; organism taxonomy cross-reference (>=1 per entry)
  #  OX   NCBI_TaxID=1234;
  #  OX   NCBI_TaxID=1234, 2345, 3456, 4567;
  def ox
    unless @data['OX']
      tmp = fetch('OX').sub(/\.$/,'').split(/;/).map { |e| e.strip }
      hsh = Hash.new
      tmp.each do |e|
        db,refs = e.split(/=/)
        hsh[db] = refs.split(/, */)
      end
      @data['OX'] = hsh
    end
    return @data['OX']
  end

  # === The OH Line;  
  #
  # OH   NCBI_TaxID=TaxID; HostName.
  # http://br.expasy.org/sprot/userman.html#OH_line
  def oh
    unless @data['OH']
      @data['OH'] = fetch('OH').split("\. ").map {|x|
        if x =~ /NCBI_TaxID=(\d+);/
          taxid = $1
        else
          raise ArgumentError, ["Error: Invalid OH line format (#{self.entry_id}):",
                                $!, "\n", get('OH'), "\n"].join
          
        end
        if x =~ /NCBI_TaxID=\d+; (.+)/ 
          host_name = $1
          host_name.sub!(/\.$/, '')
        else
          host_name = nil
        end
        {'NCBI_TaxID' => taxid, 'HostName' => host_name}
      }
    end
    @data['OH']
  end


  
  # Bio::EMBLDB::Common#ref -> Array
  # R Lines
  # RN RC RP RX RA RT RL

  # returns contents in the R lines.
  # * Bio::EMBLDB::Common#ref -> [ <refernece information Hash>* ]
  # where <reference information Hash> is:
  #  {'RN' => '', 'RC' => '', 'RP' => '', 'RX' => '', 
  #   'RA' => '', 'RT' => '', 'RL' => '', 'RG' => ''}
  # 
  # R Lines
  # * RN RC RP RX RA RT RL RG
  def ref
    unless @data['R']
      @data['R'] = [get('R').split(/\nRN   /)].flatten.map { |str|
        hash = {'RN' => '', 'RC' => '', 'RP' => '', 'RX' => '', 
               'RA' => '', 'RT' => '', 'RL' => '', 'RG' => ''}
        str = 'RN   ' + str unless /^RN   / =~ str

        str.split("\n").each do |line|
          if /^(R[NPXARLCTG])   (.+)/ =~ line
            hash[$1] += $2 + ' '
          else
            raise "Invalid format in R lines, \n[#{line}]\n"
          end
        end

        hash['RN'] = set_RN(hash['RN'])
        hash['RC'] = set_RC(hash['RC'])
        hash['RP'] = set_RP(hash['RP'])
        hash['RX'] = set_RX(hash['RX'])
        hash['RA'] = set_RA(hash['RA'])
        hash['RT'] = set_RT(hash['RT'])
        hash['RL'] = set_RL(hash['RL'])
        hash['RG'] = set_RG(hash['RG'])

        hash
      }

    end
    @data['R']
  end

  def set_RN(data)
    data.strip
  end

  def set_RC(data)
    data.scan(/([STP]\w+)=(.+);/).map { |comment|
      [comment[1].split(/, and |, /)].flatten.map { |text|
        {'Token' => comment[0], 'Text' => text}
      }
    }.flatten
  end
  private :set_RC

  def set_RP(data)
    data = data.strip
    data = data.sub(/\.$/, '')
    data.split(/, AND |, /i).map {|x| 
      x = x.strip
      x = x.gsub('  ', ' ')
    }
  end
  private :set_RP

  def set_RX(data)
    rx = {'MEDLINE' => nil, 'PubMed' => nil, 'DOI' => nil}
    if data =~ /MEDLINE=(.+?);/
      rx['MEDLINE'] = $1
    end
    if data =~ /PubMed=(.+?);/
      rx['PubMed'] = $1
    end
    if data =~ /DOI=(.+?);/
      rx['DOI'] = $1
    end
    rx
  end
  private :set_RX

  def set_RA(data)
    data = data.sub(/; *$/, '')
  end
  private :set_RA

  def set_RT(data)
    data = data.sub(/; *$/, '')
    data = data.gsub(/(^"|"$)/, '')
  end
  private :set_RT

  def set_RL(data)
    data = data.strip
  end
  private :set_RL

  def set_RG(data)
    data = data.split('; ')
  end
  private :set_RG



  # returns Bio::Reference object from Bio::EMBLDB::Common#ref.
  # * Bio::EMBLDB::Common#ref -> Bio::References
  def references
    unless @data['references']
      ary = self.ref.map {|ent|
        hash = Hash.new('')
        ent.each {|key, value|
          case key
          when 'RA'
            hash['authors'] = value.split(/, /)
          when 'RT'
            hash['title'] = value
          when 'RL'
            if value =~ /(.*) (\d+) \((\d+)\), (\d+-\d+) \((\d+)\)$/
              hash['journal'] = $1
              hash['volume']  = $2
              hash['issue']   = $3
              hash['pages']   = $4
              hash['year']    = $5
            else
              hash['journal'] = value
            end
<<<<<<< HEAD
          when 'RX'  # PUBMED, MEDLINE
=======
          when 'RX'  # PUBMED, MEDLINE, DOI
>>>>>>> 9256ce8e
            value.each do |tag, xref|
              hash[ tag.downcase ]  = xref
            end
          end
        }
        Reference.new(hash)
      }
      @data['references'] = References.new(ary)
    end
    @data['references']
  end






  # === The HI line
  # Bio::SPTR#hi #=> hash
  def hi
    unless @data['HI']
      @data['HI'] = []
      fetch('HI').split(/\. /).each do |hlist|
        hash = {'Category' => '',  'Keywords' => [], 'Keyword' => ''}
        hash['Category'], hash['Keywords'] = hlist.split(': ')
        hash['Keywords'] = hash['Keywords'].split('; ')
        hash['Keyword'] = hash['Keywords'].pop
        hash['Keyword'].sub!(/\.$/, '')
        @data['HI'] << hash
      end
    end
    @data['HI']
  end


  @@cc_topics = ['PHARMACEUTICAL',
                 'BIOTECHNOLOGY',
                 'TOXIC DOSE', 
                 'ALLERGEN',   
                 'RNA EDITING',
                 'POLYMORPHISM',
                 'BIOPHYSICOCHEMICAL PROPERTIES',
                 'MASS SPECTROMETRY',
                 'WEB RESOURCE', 
                 'ENZYME REGULATION',
                 'DISEASE',
                 'INTERACTION',
                 'DEVELOPMENTAL STAGE',
                 'INDUCTION',
                 'CAUTION',
                 'ALTERNATIVE PRODUCTS',
                 'DOMAIN',
                 'PTM',
                 'MISCELLANEOUS',
                 'TISSUE SPECIFICITY',
                 'COFACTOR',
                 'PATHWAY',
                 'SUBUNIT',
                 'CATALYTIC ACTIVITY',
                 'SUBCELLULAR LOCATION',
                 'FUNCTION',
                 'SIMILARITY']
  # returns contents in the CC lines.
  # * Bio::SPTR#cc -> Hash
  #
  # returns an object of contents in the TOPIC.
  # * Bio::SPTR#cc(TOPIC) -> Array w/in Hash, Hash
  #
  # returns contents of the "ALTERNATIVE PRODUCTS".
  # * Bio::SPTR#cc('ALTERNATIVE PRODUCTS') -> Hash
  #    {'Event' => str, 
  #     'Named isoforms' => int,  
  #     'Comment' => str,
  #     'Variants'=>[{'Name' => str, 'Synonyms' => str, 'IsoId' => str, 'Sequence' => []}]}
  # 
  #    CC   -!- ALTERNATIVE PRODUCTS:
  #    CC       Event=Alternative splicing; Named isoforms=15;
  #    ...
  #    CC         placentae isoforms. All tissues differentially splice exon 13;
  #    CC       Name=A; Synonyms=no del;
  #    CC         IsoId=P15529-1; Sequence=Displayed;
  #
  # returns contents of the "DATABASE".
  # * Bio::SPTR#cc('DATABASE') -> Array
  #    [{'NAME'=>str,'NOTE'=>str, 'WWW'=>URI,'FTP'=>URI}, ...]
  #
  #    CC   -!- DATABASE: NAME=Text[; NOTE=Text][; WWW="Address"][; FTP="Address"].
  #
  # returns contents of the "MASS SPECTROMETRY".
  # * Bio::SPTR#cc('MASS SPECTROMETRY') -> Array
  #    [{'MW"=>float,'MW_ERR'=>float, 'METHOD'=>str,'RANGE'=>str}, ...]
  #
  #    CC   -!- MASS SPECTROMETRY: MW=XXX[; MW_ERR=XX][; METHOD=XX][;RANGE=XX-XX].
  #
  # === CC lines (>=0, optional)
  #   CC   -!- TISSUE SPECIFICITY: HIGHEST LEVELS FOUND IN TESTIS. ALSO PRESENT
  #   CC       IN LIVER, KIDNEY, LUNG AND BRAIN.
  # 
  #   CC   -!- TOPIC: FIRST LINE OF A COMMENT BLOCK;
  #   CC       SECOND AND SUBSEQUENT LINES OF A COMMENT BLOCK.
  #
  # See also http://www.expasy.org/sprot/userman.html#CC_line
  #
  def cc(topic = nil)
    unless @data['CC']
      cc  = Hash.new
      comment_border= '-' * (77 - 4 + 1)
      dlm = /-!- /

      # 12KD_MYCSM has no CC lines.
      return cc if get('CC').size == 0
      
      cc_raw = fetch('CC')

      # Removing the copyright statement.
      cc_raw.sub!(/ *---.+---/m, '')

      # Not any CC Lines without the copyright statement.
      return cc if cc_raw == ''

      begin
        cc_raw, copyright = cc_raw.split(/#{comment_border}/)[0]
        cc_raw = cc_raw.sub(dlm,'')
        cc_raw.split(dlm).each do |tmp|
          tmp = tmp.strip

          if /(^[A-Z ]+[A-Z]): (.+)/ =~ tmp
            key  = $1
            body = $2
            body.gsub!(/- (?!AND)/,'-')
            body.strip!
            unless cc[key]
              cc[key] = [body]
            else
              cc[key].push(body)
            end
          else
            raise ["Error: [#{entry_id}]: CC Lines", '"', tmp, '"',
                   '', get('CC'),''].join("\n")
          end
        end
      rescue NameError
        if fetch('CC') == ''
          return {}
        else
          raise ["Error: Invalid CC Lines: [#{entry_id}]: ",
                 "\n'#{self.get('CC')}'\n", "(#{$!})"].join
        end
      rescue NoMethodError
      end
      
      @data['CC'] = cc
    end


    case topic
    when 'ALLERGEN'
      return @data['CC'][topic]
    when 'ALTERNATIVE PRODUCTS'
      return cc_alternative_products(@data['CC'][topic])
    when 'BIOPHYSICOCHEMICAL PROPERTIES'
      return cc_biophysiochemical_properties(@data['CC'][topic])
    when 'BIOTECHNOLOGY'
      return @data['CC'][topic]
    when 'CATALITIC ACTIVITY'
      return cc_catalytic_activity(@data['CC'][topic])
    when 'CAUTION'
      return cc_caution(@data['CC'][topic])
    when 'COFACTOR'
      return @data['CC'][topic]
    when 'DEVELOPMENTAL STAGE'
      return @data['CC'][topic].to_s
    when 'DISEASE'
      return @data['CC'][topic].to_s
    when 'DOMAIN'
      return @data['CC'][topic]
    when 'ENZYME REGULATION'
      return @data['CC'][topic].to_s
    when 'FUNCTION'
      return @data['CC'][topic].to_s
    when 'INDUCTION'
      return @data['CC'][topic].to_s
    when 'INTERACTION'
      return cc_interaction(@data['CC'][topic])
    when 'MASS SPECTROMETRY'
      return cc_mass_spectrometry(@data['CC'][topic])
    when 'MISCELLANEOUS'
      return @data['CC'][topic]
    when 'PATHWAY'
      return cc_pathway(@data['CC'][topic])
    when 'PHARMACEUTICAL'
      return @data['CC'][topic]
    when 'POLYMORPHISM'
      return @data['CC'][topic]
    when 'PTM'
      return @data['CC'][topic]
    when 'RNA EDITING'
      return cc_rna_editing(@data['CC'][topic])
    when 'SIMILARITY'
      return @data['CC'][topic]
    when 'SUBCELLULAR LOCATION'
      return cc_subcellular_location(@data['CC'][topic])
    when 'SUBUNIT'
      return @data['CC'][topic]
    when 'TISSUE SPECIFICITY'
      return @data['CC'][topic]
    when 'TOXIC DOSE'
      return @data['CC'][topic]
    when 'WEB RESOURCE'
      return cc_web_resource(@data['CC'][topic])
    when 'DATABASE'
      # DATABASE: NAME=Text[; NOTE=Text][; WWW="Address"][; FTP="Address"].
      tmp = Array.new
      db = @data['CC']['DATABASE']
      return db unless db

      db.each do |e|
        db = {'NAME' => nil, 'NOTE' => nil, 'WWW' => nil, 'FTP' => nil}
        e.sub(/.$/,'').split(/;/).each do |line|
          case line
          when /NAME=(.+)/
            db['NAME'] = $1
          when /NOTE=(.+)/
            db['NOTE'] = $1
          when /WWW="(.+)"/
            db['WWW'] = $1
          when /FTP="(.+)"/
            db['FTP'] = $1
          end 
        end
        tmp.push(db)
      end
      return tmp
    when nil
      return @data['CC']
    else
      return @data['CC'][topic]
    end
  end


  def cc_alternative_products(data)
    ap = data.to_s
    return ap unless ap

    # Event, Named isoforms, Comment, [Name, Synonyms, IsoId, Sequnce]+
    tmp = {'Event' => "", 'Named isoforms' => "", 'Comment' => "", 
           'Variants'  => []}
    if /Event=(.+?);/ =~ ap
      tmp['Event'] = $1
      tmp['Event'] = tmp['Event'].sub(/;/,'').split(/, /)
    end
    if /Named isoforms=(\S+?);/ =~ ap
      tmp['Named isoforms'] = $1
    end
    if /Comment=(.+?);/m =~ ap
      tmp['Comment'] = $1
    end
    ap.scan(/Name=.+?Sequence=.+?;/).each do |ent|
      tmp['Variants'] << cc_alternative_products_variants(ent)
    end
    return tmp
  end
  private :cc_alternative_products

  def cc_alternative_products_variants(data)
    variant = {'Name' => '', 'Synonyms' => [], 'IsoId' => [], 'Sequence' => []}
    data.split(/; /).map {|x| x.split(/=/) }.each do |e|
      case e[0]
      when 'Sequence', 'Synonyms', 'IsoId'
        e[1] = e[1].sub(/;/,'').split(/, /)
      end
      variant[e[0]] = e[1]
    end
    variant
  end
  private :cc_alternative_products_variants


  def cc_biophysiochemical_properties(data)
    data = data[0]

    hash = {'Absorption' => {}, 
            'Kinetic parameters' => {},
            'pH dependence' => "",
            'Redox potential' => "",
            'Temperature dependence' => ""}
    if data =~ /Absorption: Abs\(max\)=(.+?);/
      hash['Absorption']['Abs(max)'] = $1
    end
    if data =~ /Absorption: Abs\(max\)=.+; Note=(.+?);/
      hash['Absorption']['Note'] = $1
    end
    if data =~ /Kinetic parameters: KM=(.+?); Vmax=(.+?);/
      hash['Kinetic parameters']['KM'] = $1
      hash['Kinetic parameters']['Vmax'] = $2
    end
    if data =~ /Kinetic parameters: KM=.+; Vmax=.+; Note=(.+?);/
      hash['Kinetic parameters']['Note'] = $1
    end
    if data =~ /pH dependence: (.+?);/
      hash['pH dependence'] = $1
    end
    if data =~ /Redox potential: (.+?);/
      hash['Redox potential'] = $1
    end
    if data =~ /Temperature dependence: (.+?);/
      hash['Temperature dependence'] = $1
    end
    hash
  end
  private :cc_biophysiochemical_properties


  def cc_caution(data)
    data.to_s
  end
  private :cc_caution


  # returns conteins in a line of the CC INTERACTION section.
  #
  #   CC       P46527:CDKN1B; NbExp=1; IntAct=EBI-359815, EBI-519280;
  def cc_interaction(data)
    str = data.to_s
    it = str.scan(/(.+?); NbExp=(.+?); IntAct=(.+?);/)
    it.map {|ent|
      ent.map! {|x| x.strip }
      if ent[0] =~ /^(.+):(.+)/
        spac = $1
        spid = $2.split(' ')[0]
        optid = nil
      elsif ent[0] =~ /Self/
        spac = self.entry_id
        spid = self.entry_id
        optid = nil
      end
      if ent[0] =~ /^.+:.+ (.+)/
        optid = $1
      end

      {'SP_Ac' => spac,
       'identifier' => spid,
       'NbExp' => ent[1],
       'IntAct' => ent[2].split(', '),
       'optional_identifier' => optid}
    }
  end
  private :cc_interaction


  def cc_mass_spectrometry(data)
    # MASS SPECTROMETRY: MW=XXX[; MW_ERR=XX][; METHOD=XX][;RANGE=XX-XX].
    return data unless data

    data.map { |m|
      mass = {'MW' => nil, 'MW_ERR' => nil, 'METHOD' => nil, 'RANGE' => nil,
              'NOTE' => nil}
      m.sub(/.$/,'').split(/;/).each do |line|
        case line
        when /MW=(.+)/
          mass['MW'] = $1
        when /MW_ERR=(.+)/
          mass['MW_ERR'] = $1
        when /METHOD=(.+)/
          mass['METHOD'] = $1
        when /RANGE=(\d+-\d+)/ 
          mass['RANGE'] = $1          # RANGE class ? 
        when /NOTE=(.+)/
          mass['NOTE'] = $1
        end 
      end
      mass
    }
  end
  private :cc_mass_spectrometry


  def cc_pathway(data)
    data.map {|x| x.sub(/\.$/, '') }.map {|x|
      x.split(/; | and |: /)
    }[0]
  end
  private :cc_pathway


  def cc_rna_editing(data)
 data = data.to_s
    entry = {'Modified_positions' => [], 'Note' => ""}
    if data =~ /Modified_positions=(.+?)(\.|;)/
      entry['Modified_positions'] = $1.sub(/\.$/, '').split(', ')
    else
      raise ArgumentError, "Invarid CC RNA Editing lines (#{self.entry_id}):#{$!}\n#{get('CC')}"
    end
    if data =~ /Note=(.+)/
      entry['Note'] = $1
    end
    entry
  end
  private :cc_rna_editing


  def cc_subcellular_location(data)
    data.map {|x| 
      x.split('. ').map {|y| 
        y.split('; ').map {|z| 
          z.sub(/\.$/, '') 
        } 
      } 
    }[0]
  end
  private :cc_subcellular_location

  
  # CC   -!- WEB RESOURCE: NAME=ResourceName[; NOTE=FreeText][; URL=WWWAddress].  
  def cc_web_resource(data)
    data.map {|x|
      entry = {'NAME' => nil, 'NOTE' => nil, 'URL' => nil}
      x.split(';').each do |y|
        case y
        when /NAME=(.+)/
          entry['NAME'] = $1.strip
        when /NOTE=(.+)/
          entry['NOTE'] = $1.strip
        when /URL="(.+)"/
          entry['URL'] = $1.strip
        end
      end
      entry
    }
  end
  

  # returns databases cross-references in the DR lines.
  # * Bio::SPTR#dr  -> Hash w/in Array
  #
  # === DR Line; defabases cross-reference (>=0)
  #    DR  database_identifier; primary_identifier; secondary_identifier.
  #  a cross_ref pre one line
  @@dr_database_identifier = ['EMBL','CARBBANK','DICTYDB','ECO2DBASE',
    'ECOGENE',
    'FLYBASE','GCRDB','HIV','HSC-2DPAGE','HSSP','INTERPRO','MAIZEDB',
    'MAIZE-2DPAGE','MENDEL','MGD''MIM','PDB','PFAM','PIR','PRINTS',
    'PROSITE','REBASE','AARHUS/GHENT-2DPAGE','SGD','STYGENE','SUBTILIST',
    'SWISS-2DPAGE','TIGR','TRANSFAC','TUBERCULIST','WORMPEP','YEPD','ZFIN']

  # Backup Bio::EMBLDB#dr as embl_dr
  alias :embl_dr :dr 

  # Bio::SPTR#dr
  def dr(key = nil)
    unless key
      embl_dr
    else
      embl_dr[key].map {|x|
        {'Accession' => x[0],
         'Version' => x[1],
         ' ' => x[2],
         'Molecular Type' => x[3]}
      }
    end
  end


  # Bio::EMBLDB::Common#kw - Array
  #                    #keywords  -> Array
  #
  # KW Line; keyword (>=1)
  # KW   [Keyword;]+


  # returns contents in the feature table.
  #
  # == Examples
  #
  #  sp = Bio::SPTR.new(entry)
  #  ft = sp.ft
  #  ft.class #=> Hash
  #  ft.keys.each do |feature_key|
  #    ft[feature_key].each do |feature|
  #      feature['From'] #=> '1'
  #      feature['To']   #=> '21'
  #      feature['Description'] #=> ''
  #      feature['FTId'] #=> ''
  #      feature['diff'] #=> []
  #      feature['original'] #=> [feature_key, '1', '21', '', '']
  #    end
  #  end
  #
  # * Bio::SPTR#ft -> Hash
  #    {FEATURE_KEY => [{'From' => int, 'To' => int, 
  #                      'Description' => aStr, 'FTId' => aStr,
  #                      'diff' => [original_residues, changed_residues],
  #                      'original' => aAry }],...}
  #
  # returns an Array of the information about the feature_name in the feature table.
  # * Bio::SPTR#ft(feature_name) -> Array of Hash
  #    [{'From' => str, 'To' => str, 'Description' => str, 'FTId' => str},...]
  #
  # == FT Line; feature table data (>=0, optional)
  #
  #   Col     Data item
  #   -----   -----------------
  #    1- 2   FT
  #    6-13   Feature name 
  #   15-20   `FROM' endpoint
  #   22-27   `TO' endpoint
  #   35-75   Description (>=0 per key)
  #   -----   -----------------
  #
  # Note: 'FROM' and 'TO' endopoints are allowed to use non-numerial charactors 
  # including '<', '>' or '?'. (c.f. '<1', '?42')
  #
  # See also http://www.expasy.org/sprot/userman.html#FT_line
  #
  def ft(feature_key = nil)
    return ft[feature_key] if feature_key
    return @data['FT'] if @data['FT']

    table = []
    begin
      get('FT').split("\n").each do |line|
        if line =~ /^FT   \w/
          feature = line.chomp.ljust(74)
          table << [feature[ 5..12].strip,   # Feature Name
                    feature[14..19].strip,   # From
                    feature[21..26].strip,   # To
                    feature[34..74].strip ]  # Description
        else
          table.last << line.chomp.sub!(/^FT +/, '')
        end
      end

      # Joining Description lines
      table = table.map { |feature| 
        ftid = feature.pop if feature.last =~ /FTId=/
        if feature.size > 4
          feature = [feature[0], 
                     feature[1], 
                     feature[2], 
                     feature[3, feature.size - 3].join(" ")]
        end
        feature << if ftid then ftid else '' end
      }

      hash = {}
      table.each do |feature|
        hash[feature[0]] = [] unless hash[feature[0]]
        hash[feature[0]] << {
          # Removing '<', '>' or '?' in FROM/TO endopoint.
          'From' => feature[1].sub(/\D/, '').to_i,  
          'To'   => feature[2].sub(/\D/, '').to_i, 
          'Description' => feature[3], 
          'FTId' => feature[4].to_s.sub(/\/FTId=/, '').sub(/\.$/, ''),
          'diff' => [],
          'original' => feature
        }

        case feature[0]
        when 'VARSPLIC', 'VARIANT', 'VAR_SEQ', 'CONFLICT'
          case hash[feature[0]].last['Description']
          when /(\w[\w ]*\w*) - ?> (\w[\w ]*\w*)/
            original_res = $1
            changed_res = $2
            original_res = original_res.gsub(/ /,'').strip
            chenged_res = changed_res.gsub(/ /,'').strip
          when /Missing/i
            original_res = seq.subseq(hash[feature[0]].last['From'],
                                      hash[feature[0]].last['To'])
            changed_res = ''
          end
          hash[feature[0]].last['diff'] = [original_res, chenged_res]
        end
      end
    rescue
      raise "Invalid FT Lines(#{$!}) in #{entry_id}:, \n'#{self.get('FT')}'\n"
    end

    @data['FT'] = hash
  end



  # returns a Hash of conteins in the SQ lines.
  # * Bio::SPTRL#sq  -> hsh
  #
  # returns a value of a key given in the SQ lines.
  # * Bio::SPTRL#sq(key)  -> int or str
  # * Keys: ['MW', 'mw', 'molecular', 'weight', 'aalen', 'len', 'length', 
  #          'CRC64']
  #
  # === SQ Line; sequence header (1/entry)
  #    SQ   SEQUENCE   233 AA;  25630 MW;  146A1B48A1475C86 CRC64;
  #    SQ   SEQUENCE  \d+ AA; \d+ MW;  [0-9A-Z]+ CRC64;
  #
  # MW, Dalton unit.
  # CRC64 (64-bit Cyclic Redundancy Check, ISO 3309).
  def sq(key = nil)
    unless @data['SQ']
      if fetch('SQ') =~ /(\d+) AA\; (\d+) MW; (.+) CRC64;/
        @data['SQ'] = { 'aalen' => $1.to_i, 'MW' => $2.to_i, 'CRC64' => $3 }
      else
        raise "Invalid SQ Line: \n'#{fetch('SQ')}'"
      end
    end

    if key
      case key
      when /mw/, /molecular/, /weight/
        @data['SQ']['MW']
      when /len/, /length/, /AA/
        @data['SQ']['aalen']
      else
        @data['SQ'][key]
      end
    else 
      @data['SQ']
    end
  end


  # returns a Bio::Sequence::AA of the amino acid sequence.
  # * Bio::SPTR#seq -> Bio::Sequence::AA
  #
  # blank Line; sequence data (>=1)
  def seq
    unless @data['']
      @data[''] = Sequence::AA.new( fetch('').gsub(/ |\d+/,'') )
    end
    return @data['']
  end
  alias aaseq seq

end # class SPTR

end # module Bio



=begin

= Bio::SPTR < Bio::DB

Class for a entry in the SWISS-PROT/TrEMBL database.

  * ((<URL:http://www.ebi.ac.uk/swissprot/>))
  * ((<URL:http://www.ebi.ac.uk/trembl/>))
  * ((<URL:http://www.ebi.ac.uk/sprot/userman.html>))
  

--- Bio::SPTR.new(a_sp_entry)

=== ID line (Identification)

--- Bio::SPTR#id_line -> {'ENTRY_NAME' => str, 'DATA_CLASS' => str,
                          'MOLECULE_TYPE' => str, 'SEQUENCE_LENGTH' => int }  
--- Bio::SPTR#id_line(key) -> str

       key = (ENTRY_NAME|MOLECULE_TYPE|DATA_CLASS|SEQUENCE_LENGTH)

--- Bio::SPTR#entry_id -> str
--- Bio::SPTR#molecule -> str
--- Bio::SPTR#sequence_length -> int
    

=== AC lines (Accession number)

--- Bio::SPTR#ac -> ary
--- Bio::SPTR#accessions -> ary
--- Bio::SPTR#accession -> accessions.first

 
=== GN line (Gene name(s))

--- Bio::SPTR#gn -> [ary, ...] or [{:name => str, :synonyms => [], :loci => [], :orfs => []}]
--- Bio::SPTR#gene_name -> str
--- Bio::SPTR#gene_names -> [str] or [str]


=== DT lines (Date) 

--- Bio::SPTR#dt -> {'created' => str, 'sequence' => str, 'annotation' => str}
--- Bio::SPTR#dt(key) -> str

      key := (created|annotation|sequence)


=== DE lines (Description)

--- Bio::SPTR#de -> str
             #definition -> str

--- Bio::SPTR#protein_name

      Returns the proposed official name of the protein


--- Bio::SPTR#synonyms

      Returns an array of synonyms (unofficial names)

=== KW lines (Keyword)

--- Bio::SPTR#kw -> ary

=== OS lines (Organism species)

--- Bio::SPTR#os -> [{'name' => str, 'os' => str}, ...]

=== OC lines (organism classification)

--- Bio::SPTR#oc -> ary

=== OG line (Organella)

--- Bio::SPTR#og -> ary

=== OX line (Organism taxonomy cross-reference)

--- Bio::SPTR#ox -> {'NCBI_TaxID' => [], ...}

=== RN RC RP RX RA RT RL RG lines (Reference)  

--- Bio::SPTR#ref -> [{'RN' => int, 'RP' => str, 'RC' => str, 'RX' => str, ''RT' => str, 'RL' => str, 'RA' => str, 'RC' => str, 'RG' => str},...]

=== DR lines (Database cross-reference)

--- Bio::SPTR#dr -> {'EMBL' => ary, ...}

=== FT lines (Feature table data)

--- Bio::SPTR#ft -> hsh

=== SQ lines (Sequence header and data)

--- Bio::SPTR#sq -> {'CRC64' => str, 'MW' => int, 'aalen' => int}
--- Bio::SPTR#sq(key) -> int or str

          key := (aalen|MW|CRC64)

--- Bio::EMBL#seq -> Bio::Sequece::AA
             #aaseq -> Bio::Sequece::AA

=end

  #      Content                      Occurrence in an entry
  # ---- ---------------------------  --------------------------------
  # ID - identification               (begins each entry; 1 per entry)
  # AC - accession number(s)          (>=1 per entry)
  # DT - date                         (3 per entry)
  # DE - description                  (>=1 per entry)
  # GN - gene name(s)                 (>=0 per entry; optional)
  # OS - organism species             (>=1 per entry)
  # OG - organelle                    (0 or 1 per entry; optional)
  # OC - organism classification      (>=1 per entry)
  # OX - organism taxonomy x-ref      (>=1 per entry)
  # OH - Organism Host
  # RN - reference number             (>=1 per entry)
  # RP - reference positions          (>=1 per entry)
  # RC - reference comment(s)         (>=0 per entry; optional)
  # RX - reference cross-reference(s) (>=0 per entry; optional)
  # RA - reference author(s)          (>=1 per entry)
  # RT - reference title              (>=0 per entry; optional)
  # RL - reference location           (>=1 per entry)
  # RG - reference group(s)
  # CC - comments or notes            (>=0 per entry; optional)
  # DR - database cross-references    (>=0 per entry; optional)
  # KW - keywords                     (>=1 per entry)
  # FT - feature table data           (>=0 per entry; optional)
  # SQ - sequence header              (1 per entry)
  #    - (blanks) The sequence data   (>=1 per entry)
  # // - termination line             (ends each entry; 1 per entry)
  # ---- ---------------------------  --------------------------------

<|MERGE_RESOLUTION|>--- conflicted
+++ resolved
@@ -4,11 +4,7 @@
 # Copyright::   Copyright (C) 2001-2006  Mitsuteru C. Nakao <n@bioruby.org>
 # License::     The Ruby License
 #
-<<<<<<< HEAD
-# $Id: sptr.rb,v 1.37 2008/04/18 15:40:36 ngoto Exp $
-=======
 # $Id: sptr.rb,v 1.36.2.1 2008/04/24 13:49:42 ngoto Exp $
->>>>>>> 9256ce8e
 #
 # == Description
 # 
@@ -509,11 +505,7 @@
             else
               hash['journal'] = value
             end
-<<<<<<< HEAD
-          when 'RX'  # PUBMED, MEDLINE
-=======
           when 'RX'  # PUBMED, MEDLINE, DOI
->>>>>>> 9256ce8e
             value.each do |tag, xref|
               hash[ tag.downcase ]  = xref
             end
